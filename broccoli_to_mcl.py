--- conflicted
+++ resolved
@@ -301,7 +301,6 @@
     ##broc.paranome_OG_dict('Dcat')
     ##broc.paranome_OG_dict('Dtil')
 
-<<<<<<< HEAD
     # let us filter the input dataframe by OGs present in both Dcat and Dtil:
     # (remove present only in one of these two species)
     OGid_interested_list = broc.df_dups().query(
@@ -327,7 +326,7 @@
     # write df to tsv
     df_dcat_dtil.to_csv('broquil_og_inboth_dcat_dtil.tsv', sep='\t',
         na_rep='NA') # don't remove missing values (GO_OGstatus)
-=======
+
     # filter df by OGids with all chr
     minor_dfs = []
     major_dfs = []
@@ -394,4 +393,3 @@
 ###    print(df_dcat_dtil)
 ###    # write df to tsv
 ###    df_dcat_dtil.to_csv('broquil_og_inboth_dcat_dtil.tsv', sep='\t')
->>>>>>> 5d6343a6
